--- conflicted
+++ resolved
@@ -455,17 +455,10 @@
 				write_hashes.remove(number);
 			}
 
-<<<<<<< HEAD
 			for (hash, tx_address) in &update.transactions_addresses {
 				batch.put_extras(hash, tx_address);
 				write_txs.remove(hash);
 			}
-=======
-		let mut write_details = self.block_details.write().unwrap();
-		for (hash, details) in update.block_details.into_iter() {
-			batch.put_extras(&hash, &details);
-			write_details.insert(hash, details);
->>>>>>> 0082d12e
 		}
 
 		{
