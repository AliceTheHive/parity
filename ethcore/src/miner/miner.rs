--- conflicted
+++ resolved
@@ -60,27 +60,6 @@
 			author: RwLock::new(Address::default()),
 			extra_data: RwLock::new(Vec::new()),
 			accounts: None,
-<<<<<<< HEAD
-=======
-			spec: Spec::new_test(),
-		}
-	}
-}
-
-impl Miner {
-	/// Creates new instance of miner
-	pub fn new(force_sealing: bool, spec: Spec) -> Arc<Miner> {
-		Arc::new(Miner {
-			transaction_queue: Mutex::new(TransactionQueue::new()),
-			force_sealing: force_sealing,
-			sealing_enabled: AtomicBool::new(force_sealing),
-			sealing_block_last_request: Mutex::new(0),
-			sealing_work: Mutex::new(UsingQueue::new(5)),
-			gas_range_target: RwLock::new((U256::zero(), U256::zero())),
-			author: RwLock::new(Address::default()),
-			extra_data: RwLock::new(Vec::new()),
-			accounts: None,
->>>>>>> 516b0153
 			spec: spec,
 		}
 	}
