// Copyright 2015-2017 Parity Technologies (UK) Ltd.
// This file is part of Parity.

// Parity is free software: you can redistribute it and/or modify
// it under the terms of the GNU General Public License as published by
// the Free Software Foundation, either version 3 of the License, or
// (at your option) any later version.

// Parity is distributed in the hope that it will be useful,
// but WITHOUT ANY WARRANTY; without even the implied warranty of
// MERCHANTABILITY or FITNESS FOR A PARTICULAR PURPOSE.  See the
// GNU General Public License for more details.

// You should have received a copy of the GNU General Public License
// along with Parity.  If not, see <http://www.gnu.org/licenses/>.

//! Ethereum-like state machine definition.

use std::collections::{BTreeMap, HashMap};
use std::cmp;
use std::sync::Arc;

use block::{ExecutedBlock, IsBlock};
use builtin::Builtin;
use client::{BlockInfo, CallContract};
use error::Error;
use executive::Executive;
use header::{BlockNumber, Header};
use spec::CommonParams;
use state::{CleanupMode, Substate};
use trace::{NoopTracer, NoopVMTracer, Tracer, ExecutiveTracer, RewardType, Tracing};
use transaction::{self, SYSTEM_ADDRESS, UnverifiedTransaction, SignedTransaction};
use tx_filter::TransactionFilter;

use ethereum_types::{U256, Address};
use bytes::BytesRef;
use vm::{CallType, ActionParams, ActionValue, ParamsType};
use vm::{EnvInfo, Schedule, CreateContractAddress};

/// Parity tries to round block.gas_limit to multiple of this constant
pub const PARITY_GAS_LIMIT_DETERMINANT: U256 = U256([37, 0, 0, 0]);

/// Ethash-specific extensions.
#[derive(Debug, Clone)]
pub struct EthashExtensions {
	/// Homestead transition block number.
	pub homestead_transition: BlockNumber,
	/// EIP150 transition block number.
	pub eip150_transition: BlockNumber,
	/// Number of first block where EIP-160 rules begin.
	pub eip160_transition: u64,
	/// Number of first block where EIP-161.abc begin.
	pub eip161abc_transition: u64,
	/// Number of first block where EIP-161.d begins.
	pub eip161d_transition: u64,
	/// DAO hard-fork transition block (X).
	pub dao_hardfork_transition: u64,
	/// DAO hard-fork refund contract address (C).
	pub dao_hardfork_beneficiary: Address,
	/// DAO hard-fork DAO accounts list (L)
	pub dao_hardfork_accounts: Vec<Address>,
}

impl From<::ethjson::spec::EthashParams> for EthashExtensions {
	fn from(p: ::ethjson::spec::EthashParams) -> Self {
		EthashExtensions {
			homestead_transition: p.homestead_transition.map_or(0, Into::into),
			eip150_transition: p.eip150_transition.map_or(0, Into::into),
			eip160_transition: p.eip160_transition.map_or(0, Into::into),
			eip161abc_transition: p.eip161abc_transition.map_or(0, Into::into),
			eip161d_transition: p.eip161d_transition.map_or(u64::max_value(), Into::into),
			dao_hardfork_transition: p.dao_hardfork_transition.map_or(u64::max_value(), Into::into),
			dao_hardfork_beneficiary: p.dao_hardfork_beneficiary.map_or_else(Address::new, Into::into),
			dao_hardfork_accounts: p.dao_hardfork_accounts.unwrap_or_else(Vec::new).into_iter().map(Into::into).collect(),
		}
	}
}

/// Special rules to be applied to the schedule.
pub type ScheduleCreationRules = Fn(&mut Schedule, BlockNumber) + Sync + Send;

/// An ethereum-like state machine.
pub struct EthereumMachine {
	params: CommonParams,
	builtins: Arc<BTreeMap<Address, Builtin>>,
	tx_filter: Option<Arc<TransactionFilter>>,
	ethash_extensions: Option<EthashExtensions>,
	schedule_rules: Option<Box<ScheduleCreationRules>>,
}

impl EthereumMachine {
	/// Regular ethereum machine.
	pub fn regular(params: CommonParams, builtins: BTreeMap<Address, Builtin>) -> EthereumMachine {
		let tx_filter = TransactionFilter::from_params(&params).map(Arc::new);
		EthereumMachine {
			params: params,
			builtins: Arc::new(builtins),
			tx_filter: tx_filter,
			ethash_extensions: None,
			schedule_rules: None,
		}
	}

	/// Ethereum machine with ethash extensions.
	// TODO: either unify or specify to mainnet specifically and include other specific-chain HFs?
	pub fn with_ethash_extensions(params: CommonParams, builtins: BTreeMap<Address, Builtin>, extensions: EthashExtensions) -> EthereumMachine {
		let mut machine = EthereumMachine::regular(params, builtins);
		machine.ethash_extensions = Some(extensions);
		machine
	}

	/// Attach special rules to the creation of schedule.
	pub fn set_schedule_creation_rules(&mut self, rules: Box<ScheduleCreationRules>) {
		self.schedule_rules = Some(rules);
	}

	/// Get a reference to the ethash-specific extensions.
	pub fn ethash_extensions(&self) -> Option<&EthashExtensions> {
		self.ethash_extensions.as_ref()
	}
}

impl EthereumMachine {
	/// Execute a call as the system address.
	pub fn execute_as_system(
		&self,
		block: &mut ExecutedBlock,
		contract_address: Address,
		gas: U256,
		data: Option<Vec<u8>>,
	) -> Result<Vec<u8>, Error> {
		let env_info = {
			let mut env_info = block.env_info();
			env_info.gas_limit = env_info.gas_used + gas;
			env_info
		};

		let mut state = block.state_mut();
		let params = ActionParams {
			code_address: contract_address.clone(),
			address: contract_address.clone(),
			sender: SYSTEM_ADDRESS.clone(),
			origin: SYSTEM_ADDRESS.clone(),
			gas: gas,
			gas_price: 0.into(),
			value: ActionValue::Transfer(0.into()),
			code: state.code(&contract_address)?,
			code_hash: Some(state.code_hash(&contract_address)?),
			data: data,
			call_type: CallType::Call,
			params_type: ParamsType::Separate,
		};
		let mut ex = Executive::new(&mut state, &env_info, self);
		let mut substate = Substate::new();
		let mut output = Vec::new();
		if let Err(e) = ex.call(params, &mut substate, BytesRef::Flexible(&mut output), &mut NoopTracer, &mut NoopVMTracer) {
			warn!("Encountered error on making system call: {}", e);
		}

		Ok(output)
	}

	/// Push last known block hash to the state.
	fn push_last_hash(&self, block: &mut ExecutedBlock) -> Result<(), Error> {
		let params = self.params();
		if block.header().number() == params.eip210_transition {
			let state = block.state_mut();
			state.init_code(&params.eip210_contract_address, params.eip210_contract_code.clone())?;
		}
		if block.header().number() >= params.eip210_transition {
			let parent_hash = block.header().parent_hash().clone();
			let _ = self.execute_as_system(
				block,
				params.eip210_contract_address,
				params.eip210_contract_gas,
				Some(parent_hash.to_vec()),
			)?;
		}
		Ok(())
	}

	/// Logic to perform on a new block: updating last hashes and the DAO
	/// fork, for ethash.
	pub fn on_new_block(&self, block: &mut ExecutedBlock) -> Result<(), Error> {
		self.push_last_hash(block)?;

		if let Some(ref ethash_params) = self.ethash_extensions {
			if block.header().number() == ethash_params.dao_hardfork_transition {
				let state = block.state_mut();
				for child in &ethash_params.dao_hardfork_accounts {
					let beneficiary = &ethash_params.dao_hardfork_beneficiary;
					state.balance(child)
						.and_then(|b| state.transfer_balance(child, beneficiary, &b, CleanupMode::NoEmpty))?;
				}
			}
		}

		Ok(())
	}

	/// Populate a header's fields based on its parent's header.
	/// Usually implements the chain scoring rule based on weight.
	/// The gas floor target must not be lower than the engine's minimum gas limit.
	pub fn populate_from_parent(&self, header: &mut Header, parent: &Header, gas_floor_target: U256, gas_ceil_target: U256) {
		header.set_difficulty(parent.difficulty().clone());

		if let Some(ref ethash_params) = self.ethash_extensions {
			let gas_limit = {
				let gas_limit = parent.gas_limit().clone();
				let bound_divisor = self.params().gas_limit_bound_divisor;
				let lower_limit = gas_limit - gas_limit / bound_divisor + 1.into();
				let upper_limit = gas_limit + gas_limit / bound_divisor - 1.into();
				let gas_limit = if gas_limit < gas_floor_target {
					let gas_limit = cmp::min(gas_floor_target, upper_limit);
					round_block_gas_limit(gas_limit, lower_limit, upper_limit)
				} else if gas_limit > gas_ceil_target {
					let gas_limit = cmp::max(gas_ceil_target, lower_limit);
					round_block_gas_limit(gas_limit, lower_limit, upper_limit)
				} else {
					let total_lower_limit = cmp::max(lower_limit, gas_floor_target);
					let total_upper_limit = cmp::min(upper_limit, gas_ceil_target);
					let gas_limit = cmp::max(gas_floor_target, cmp::min(total_upper_limit,
						lower_limit + (header.gas_used().clone() * 6u32 / 5.into()) / bound_divisor));
					round_block_gas_limit(gas_limit, total_lower_limit, total_upper_limit)
				};
				// ensure that we are not violating protocol limits
				debug_assert!(gas_limit >= lower_limit);
				debug_assert!(gas_limit <= upper_limit);
				gas_limit
			};

			header.set_gas_limit(gas_limit);
			if header.number() >= ethash_params.dao_hardfork_transition &&
				header.number() <= ethash_params.dao_hardfork_transition + 9 {
				header.set_extra_data(b"dao-hard-fork"[..].to_owned());
			}
			return
		}

		header.set_gas_limit({
			let gas_limit = parent.gas_limit().clone();
			let bound_divisor = self.params().gas_limit_bound_divisor;
			if gas_limit < gas_floor_target {
				cmp::min(gas_floor_target, gas_limit + gas_limit / bound_divisor - 1.into())
			} else {
				cmp::max(gas_floor_target, gas_limit - gas_limit / bound_divisor + 1.into())
			}
		});
	}

	/// Get the general parameters of the chain.
	pub fn params(&self) -> &CommonParams {
		&self.params
	}

	/// Get the EVM schedule for the given block number.
	pub fn schedule(&self, block_number: BlockNumber) -> Schedule {
		let mut schedule = match self.ethash_extensions {
			None => self.params.schedule(block_number),
			Some(ref ext) => {
				if block_number < ext.homestead_transition {
					Schedule::new_frontier()
				} else if block_number < ext.eip150_transition {
					Schedule::new_homestead()
				} else {
					let max_code_size = self.params.max_code_size(block_number);
					let mut schedule = Schedule::new_post_eip150(
						max_code_size as _,
						block_number >= ext.eip160_transition,
						block_number >= ext.eip161abc_transition,
						block_number >= ext.eip161d_transition
					);

					self.params.update_schedule(block_number, &mut schedule);
					schedule
				}
			}
		};

		if let Some(ref rules) = self.schedule_rules {
			(rules)(&mut schedule, block_number)
		}

		schedule
	}

	/// Builtin-contracts for the chain..
	pub fn builtins(&self) -> &BTreeMap<Address, Builtin> {
		&*self.builtins
	}

	/// Attempt to get a handle to a built-in contract.
	/// Only returns references to activated built-ins.
	// TODO: builtin contract routing - to do this properly, it will require removing the built-in configuration-reading logic
	// from Spec into here and removing the Spec::builtins field.
	pub fn builtin(&self, a: &Address, block_number: BlockNumber) -> Option<&Builtin> {
		self.builtins()
			.get(a)
			.and_then(|b| if b.is_active(block_number) { Some(b) } else { None })
	}

	/// Some intrinsic operation parameters; by default they take their value from the `spec()`'s `engine_params`.
	pub fn maximum_extra_data_size(&self) -> usize { self.params().maximum_extra_data_size }

	/// The nonce with which accounts begin at given block.
	pub fn account_start_nonce(&self, block: u64) -> U256 {
		let params = self.params();

		if block >= params.dust_protection_transition {
			U256::from(params.nonce_cap_increment) * U256::from(block)
		} else {
			params.account_start_nonce
		}
	}

	/// The network ID that transactions should be signed with.
	pub fn signing_chain_id(&self, env_info: &EnvInfo) -> Option<u64> {
		let params = self.params();

		if env_info.number >= params.eip155_transition {
			Some(params.chain_id)
		} else {
			None
		}
	}

	/// Returns new contract address generation scheme at given block number.
	pub fn create_address_scheme(&self, number: BlockNumber) -> CreateContractAddress {
		if number >= self.params().eip86_transition {
			CreateContractAddress::FromCodeHash
		} else {
			CreateContractAddress::FromSenderAndNonce
		}
	}

	/// Verify a particular transaction is valid, regardless of order.
	pub fn verify_transaction_unordered(&self, t: UnverifiedTransaction, _header: &Header) -> Result<SignedTransaction, Error> {
		Ok(SignedTransaction::new(t)?)
	}

	/// Does basic verification of the transaction.
	pub fn verify_transaction_basic(&self, t: &UnverifiedTransaction, header: &Header) -> Result<(), Error> {
		let check_low_s = match self.ethash_extensions {
			Some(ref ext) => header.number() >= ext.homestead_transition,
			None => true,
		};

		let chain_id = if header.number() < self.params().validate_chain_id_transition {
			t.chain_id()
		} else if header.number() >= self.params().eip155_transition {
			Some(self.params().chain_id)
		} else {
			None
		};
		t.verify_basic(check_low_s, chain_id, false)?;

		Ok(())
	}

	/// Does verification of the transaction against the parent state.
	// TODO: refine the bound here to be a "state provider" or similar as opposed
	// to full client functionality.
	pub fn verify_transaction<C: BlockInfo + CallContract>(&self, t: &SignedTransaction, header: &Header, client: &C) -> Result<(), Error> {
		if let Some(ref filter) = self.tx_filter.as_ref() {
			if !filter.transaction_allowed(header.parent_hash(), t, client) {
				return Err(transaction::Error::NotAllowed.into())
			}
		}

		Ok(())
	}

	/// Additional params.
	pub fn additional_params(&self) -> HashMap<String, String> {
		hash_map![
			"registrar".to_owned() => format!("{:x}", self.params.registrar)
		]
	}
}

/// Auxiliary data fetcher for an Ethereum machine. In Ethereum-like machines
/// there are two kinds of auxiliary data: bodies and receipts.
#[derive(Default, Clone)]
pub struct AuxiliaryData<'a> {
	/// The full block bytes, including the header.
	pub bytes: Option<&'a [u8]>,
	/// The block receipts.
	pub receipts: Option<&'a [::receipt::Receipt]>,
}

/// Type alias for a function we can make calls through synchronously.
/// Returns the call result and state proof for each call.
pub type Call<'a> = Fn(Address, Vec<u8>) -> Result<(Vec<u8>, Vec<Vec<u8>>), String> + 'a;

/// Request for auxiliary data of a block.
#[derive(Debug, Clone, Copy, PartialEq)]
pub enum AuxiliaryRequest {
	/// Needs the body.
	Body,
	/// Needs the receipts.
	Receipts,
	/// Needs both body and receipts.
	Both,
}

impl ::parity_machine::Machine for EthereumMachine {
	type Header = Header;

	type LiveBlock = ExecutedBlock;
	type EngineClient = ::client::EngineClient;
	type AuxiliaryRequest = AuxiliaryRequest;

	type Error = Error;
}

impl<'a> ::parity_machine::LocalizedMachine<'a> for EthereumMachine {
	type StateContext = Call<'a>;
	type AuxiliaryData = AuxiliaryData<'a>;
}

impl ::parity_machine::WithBalances for EthereumMachine {
	fn balance(&self, live: &ExecutedBlock, address: &Address) -> Result<U256, Error> {
		live.state().balance(address).map_err(Into::into)
	}

	fn add_balance(&self, live: &mut ExecutedBlock, address: &Address, amount: &U256) -> Result<(), Error> {
		live.state_mut().add_balance(address, amount, CleanupMode::NoEmpty).map_err(Into::into)
	}

	fn note_rewards(
		&self,
		live: &mut Self::LiveBlock,
		direct: &[(Address, U256)],
		indirect: &[(Address, U256)],
	) -> Result<(), Self::Error> {
		if let Tracing::Enabled(ref mut traces) = *live.traces_mut() {
			let mut tracer = ExecutiveTracer::default();

			for &(address, amount) in direct {
				tracer.trace_reward(address, amount, RewardType::Block);
			}

			for &(address, amount) in indirect {
				tracer.trace_reward(address, amount, RewardType::Uncle);
			}

			traces.push(tracer.drain().into());
		}

		Ok(())
	}
}

// Try to round gas_limit a bit so that:
// 1) it will still be in desired range
// 2) it will be a nearest (with tendency to increase) multiple of PARITY_GAS_LIMIT_DETERMINANT
fn round_block_gas_limit(gas_limit: U256, lower_limit: U256, upper_limit: U256) -> U256 {
	let increased_gas_limit = gas_limit + (PARITY_GAS_LIMIT_DETERMINANT - gas_limit % PARITY_GAS_LIMIT_DETERMINANT);
	if increased_gas_limit > upper_limit {
		let decreased_gas_limit = increased_gas_limit - PARITY_GAS_LIMIT_DETERMINANT;
		if decreased_gas_limit < lower_limit {
			gas_limit
		} else {
			decreased_gas_limit
		}
	} else {
		increased_gas_limit
	}
}


#[cfg(test)]
mod tests {
	use super::*;

	fn get_default_ethash_extensions() -> EthashExtensions {
		EthashExtensions {
			homestead_transition: 1150000,
			eip150_transition: u64::max_value(),
			eip160_transition: u64::max_value(),
			eip161abc_transition: u64::max_value(),
			eip161d_transition: u64::max_value(),
			dao_hardfork_transition: u64::max_value(),
			dao_hardfork_beneficiary: "0000000000000000000000000000000000000001".into(),
			dao_hardfork_accounts: Vec::new(),
		}
	}

	#[test]
	fn ethash_gas_limit_is_multiple_of_determinant() {
		use ethereum_types::U256;

		let spec = ::ethereum::new_homestead_test();
<<<<<<< HEAD
		let ethparams = ::test_helpers::get_default_ethash_extensions();
=======
		let ethparams = get_default_ethash_extensions();
>>>>>>> de726438

		let machine = EthereumMachine::with_ethash_extensions(
			spec.params().clone(),
			Default::default(),
			ethparams,
		);

		let mut parent = ::header::Header::new();
		let mut header = ::header::Header::new();
		header.set_number(1);

		// this test will work for this constant only
		assert_eq!(PARITY_GAS_LIMIT_DETERMINANT, U256::from(37));

		// when parent.gas_limit < gas_floor_target:
		parent.set_gas_limit(U256::from(50_000));
		machine.populate_from_parent(&mut header, &parent, U256::from(100_000), U256::from(200_000));
		assert_eq!(*header.gas_limit(), U256::from(50_024));

		// when parent.gas_limit > gas_ceil_target:
		parent.set_gas_limit(U256::from(250_000));
		machine.populate_from_parent(&mut header, &parent, U256::from(100_000), U256::from(200_000));
		assert_eq!(*header.gas_limit(), U256::from(249_787));

		// when parent.gas_limit is in miner's range
		header.set_gas_used(U256::from(150_000));
		parent.set_gas_limit(U256::from(150_000));
		machine.populate_from_parent(&mut header, &parent, U256::from(100_000), U256::from(200_000));
		assert_eq!(*header.gas_limit(), U256::from(150_035));

		// when parent.gas_limit is in miner's range
		// && we can NOT increase it to be multiple of constant
		header.set_gas_used(U256::from(150_000));
		parent.set_gas_limit(U256::from(150_000));
		machine.populate_from_parent(&mut header, &parent, U256::from(100_000), U256::from(150_002));
		assert_eq!(*header.gas_limit(), U256::from(149_998));

		// when parent.gas_limit is in miner's range
		// && we can NOT increase it to be multiple of constant
		// && we can NOT decrease it to be multiple of constant
		header.set_gas_used(U256::from(150_000));
		parent.set_gas_limit(U256::from(150_000));
		machine.populate_from_parent(&mut header, &parent, U256::from(150_000), U256::from(150_002));
		assert_eq!(*header.gas_limit(), U256::from(150_002));
	}
}<|MERGE_RESOLUTION|>--- conflicted
+++ resolved
@@ -491,11 +491,7 @@
 		use ethereum_types::U256;
 
 		let spec = ::ethereum::new_homestead_test();
-<<<<<<< HEAD
-		let ethparams = ::test_helpers::get_default_ethash_extensions();
-=======
 		let ethparams = get_default_ethash_extensions();
->>>>>>> de726438
 
 		let machine = EthereumMachine::with_ethash_extensions(
 			spec.params().clone(),
