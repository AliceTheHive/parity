--- conflicted
+++ resolved
@@ -414,11 +414,7 @@
 	use ethereum_types::{U256, Address};
 	use evm::{EnvInfo, Ext, CallType};
 	use state::{State, Substate};
-<<<<<<< HEAD
-	use test_helpers::*;
-=======
-	use tests::helpers::get_temp_state;
->>>>>>> de726438
+	use test_helpers::get_temp_state;
 	use super::*;
 	use trace::{NoopTracer, NoopVMTracer};
 
