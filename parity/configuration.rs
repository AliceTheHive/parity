--- conflicted
+++ resolved
@@ -608,10 +608,7 @@
 			enabled: self.secretstore_enabled(),
 			http_enabled: self.secretstore_http_enabled(),
 			acl_check_enabled: self.secretstore_acl_check_enabled(),
-<<<<<<< HEAD
 			auto_migrate_enabled: self.secretstore_auto_migrate_enabled(),
-=======
->>>>>>> 81d4187d
 			service_contract_address: self.secretstore_service_contract_address()?,
 			self_secret: self.secretstore_self_secret()?,
 			nodes: self.secretstore_nodes()?,
@@ -1090,22 +1087,15 @@
 		!self.args.flag_no_secretstore_acl_check
 	}
 
-<<<<<<< HEAD
 	fn secretstore_auto_migrate_enabled(&self) -> bool {
 		!self.args.flag_no_secretstore_auto_migrate
 	}
 
-=======
->>>>>>> 81d4187d
 	fn secretstore_service_contract_address(&self) -> Result<Option<SecretStoreContractAddress>, String> {
 		Ok(match self.args.arg_secretstore_contract.as_ref() {
 			"none" => None,
 			"registry" => Some(SecretStoreContractAddress::Registry),
-<<<<<<< HEAD
-			a @ _ => Some(SecretStoreContractAddress::Address(a.parse().map_err(|e| format!("{}", e))?)),
-=======
 			a => Some(SecretStoreContractAddress::Address(a.parse().map_err(|e| format!("{}", e))?)),
->>>>>>> 81d4187d
 		})
 	}
 
