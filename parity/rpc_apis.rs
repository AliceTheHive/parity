--- conflicted
+++ resolved
@@ -208,17 +208,8 @@
 
 				add_signing_methods!(EthSigning, server, deps);
 			},
-<<<<<<< HEAD
-			Api::PersonalAccounts => {
-				let enable_permanent_unlock = deps.geth_compatibility || deps.miner.seals_internally;
-				server.add_delegate(PersonalAccountsClient::new(&deps.secret_store, &deps.client, &deps.miner, enable_permanent_unlock).to_delegate());
-			},
-			Api::PersonalSafe => {
-				server.add_delegate(PersonalClient::new(&deps.secret_store, &deps.client).to_delegate());
-=======
 			Api::Personal => {
 				server.add_delegate(PersonalClient::new(&deps.secret_store, &deps.client, &deps.miner, deps.geth_compatibility).to_delegate());
->>>>>>> ad18a305
 			},
 			Api::Signer => {
 				server.add_delegate(SignerClient::new(&deps.secret_store, &deps.client, &deps.miner, &deps.signer_service).to_delegate());
