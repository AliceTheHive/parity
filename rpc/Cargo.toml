[package]
description = "Parity JSON-RPC servers."
name = "parity-rpc"
version = "1.11.0"
license = "GPL-3.0"
authors = ["Parity Technologies <admin@parity.io>"]

[lib]

[dependencies]
ansi_term = "0.10"
cid = "0.2"
futures = "0.1.6"
futures-cpupool = "0.1"
log = "0.3"
multihash ="0.7"
order-stat = "0.1"
parking_lot = "0.5"
rand = "0.4"
rust-crypto = "0.2"
rustc-hex = "1.0"
semver = "0.6"
serde = "1.0"
serde_derive = "1.0"
serde_json = "1.0"
tempdir = "0.3"
time = "0.1"
tiny-keccak = "1.3"
tokio-timer = "0.1"
transient-hashmap = "0.4"
itertools = "0.5"

jsonrpc-core = { git = "https://github.com/paritytech/jsonrpc.git", branch = "parity-1.10" }
jsonrpc-http-server = { git = "https://github.com/paritytech/jsonrpc.git", branch = "parity-1.10" }
jsonrpc-ws-server = { git = "https://github.com/paritytech/jsonrpc.git", branch = "parity-1.10" }
jsonrpc-ipc-server = { git = "https://github.com/paritytech/jsonrpc.git", branch = "parity-1.10" }
jsonrpc-macros = { git = "https://github.com/paritytech/jsonrpc.git", branch = "parity-1.10" }
jsonrpc-pubsub = { git = "https://github.com/paritytech/jsonrpc.git", branch = "parity-1.10" }

ethash = { path = "../ethash" }
ethcore = { path = "../ethcore" }
ethcore-bytes = { path = "../util/bytes" }
ethcore-devtools = { path = "../devtools" }
ethcore-io = { path = "../util/io" }
ethcore-light = { path = "../ethcore/light" }
ethcore-logger = { path = "../logger" }
ethcore-miner = { path = "../miner" }
ethcore-transaction = { path = "../ethcore/transaction" }
ethereum-types = "0.2"

ethcrypto = { path = "../ethcrypto" }
ethjson = { path = "../json" }
ethkey = { path = "../ethkey" }
ethstore = { path = "../ethstore" }
ethsync = { path = "../sync" }
fetch = { path = "../util/fetch" }
hardware-wallet = { path = "../hw" }
keccak-hash = { path = "../util/hash" }
node-health = { path = "../dapps/node-health" }
parity-reactor = { path = "../util/reactor" }
parity-updater = { path = "../updater" }
parity-version = { path = "../util/version" }
<<<<<<< HEAD
private_transactions = { path = "../private_transactions" }
=======
patricia-trie = { path = "../util/patricia_trie" }
>>>>>>> f48b09b7
rlp = { path = "../util/rlp" }
stats = { path = "../util/stats" }
vm = { path = "../ethcore/vm" }

[dev-dependencies]
pretty_assertions = "0.1"
macros = { path = "../util/macros" }
ethcore-network = { path = "../util/network" }
kvdb-memorydb = { path = "../util/kvdb-memorydb" }<|MERGE_RESOLUTION|>--- conflicted
+++ resolved
@@ -60,11 +60,8 @@
 parity-reactor = { path = "../util/reactor" }
 parity-updater = { path = "../updater" }
 parity-version = { path = "../util/version" }
-<<<<<<< HEAD
 private_transactions = { path = "../private_transactions" }
-=======
 patricia-trie = { path = "../util/patricia_trie" }
->>>>>>> f48b09b7
 rlp = { path = "../util/rlp" }
 stats = { path = "../util/stats" }
 vm = { path = "../ethcore/vm" }
