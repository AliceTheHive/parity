// Copyright 2015-2017 Parity Technologies (UK) Ltd.
// This file is part of Parity.

// Parity is free software: you can redistribute it and/or modify
// it under the terms of the GNU General Public License as published by
// the Free Software Foundation, either version 3 of the License, or
// (at your option) any later version.

// Parity is distributed in the hope that it will be useful,
// but WITHOUT ANY WARRANTY; without even the implied warranty of
// MERCHANTABILITY or FITNESS FOR A PARTICULAR PURPOSE.  See the
// GNU General Public License for more details.

// You should have received a copy of the GNU General Public License
// along with Parity.  If not, see <http://www.gnu.org/licenses/>.

use std::sync::Arc;
use std::collections::{HashMap, HashSet};
use futures::{future, Future};
use parking_lot::{Mutex, RwLock};
use ethkey::public_to_address;
<<<<<<< HEAD
use ethcore::client::{Client, BlockChainClient, BlockId, ChainNotify};
use ethsync::SyncProvider;
=======
use ethcore::client::{BlockChainClient, BlockId, ChainNotify};
>>>>>>> 81d4187d
use native_contracts::SecretStoreAclStorage;
use bigint::hash::H256;
use util::Address;
use bytes::Bytes;
use trusted_client::TrustedClient;
use types::all::{Error, ServerKeyId, Public};

const ACL_CHECKER_CONTRACT_REGISTRY_NAME: &'static str = "secretstore_acl_checker";

/// ACL storage of Secret Store
pub trait AclStorage: Send + Sync {
	/// Check if requestor with `public` key can access document with hash `document`
	fn check(&self, public: &Public, document: &ServerKeyId) -> Result<bool, Error>;
}

/// On-chain ACL storage implementation.
pub struct OnChainAclStorage {
	/// Cached on-chain contract.
	contract: Mutex<CachedContract>,
}

/// Cached on-chain ACL storage contract.
struct CachedContract {
	/// Blockchain client.
<<<<<<< HEAD
	client: Weak<Client>,
	/// Sync provider.
	sync: Weak<SyncProvider>,
=======
	client: TrustedClient,
>>>>>>> 81d4187d
	/// Contract address.
	contract_addr: Option<Address>,
	/// Contract at given address.
	contract: Option<SecretStoreAclStorage>,
}

/// Dummy ACL storage implementation (check always passed).
#[derive(Default, Debug)]
pub struct DummyAclStorage {
	prohibited: RwLock<HashMap<Public, HashSet<ServerKeyId>>>,
}

impl OnChainAclStorage {
<<<<<<< HEAD
	pub fn new(client: &Arc<Client>, sync: &Arc<SyncProvider>) -> Arc<Self> {
		let acl_storage = Arc::new(OnChainAclStorage {
			contract: Mutex::new(CachedContract::new(client, sync)),
=======
	pub fn new(trusted_client: TrustedClient) -> Result<Arc<Self>, Error> {
		let client = trusted_client.get_untrusted();
		let acl_storage = Arc::new(OnChainAclStorage {
			contract: Mutex::new(CachedContract::new(trusted_client)),
>>>>>>> 81d4187d
		});
		client
			.ok_or(Error::Internal("Constructing OnChainAclStorage without active Client".into()))?
			.add_notify(acl_storage.clone());
		Ok(acl_storage)
	}
}

impl AclStorage for OnChainAclStorage {
	fn check(&self, public: &Public, document: &ServerKeyId) -> Result<bool, Error> {
		self.contract.lock().check(public, document)
	}
}

impl ChainNotify for OnChainAclStorage {
	fn new_blocks(&self, _imported: Vec<H256>, _invalid: Vec<H256>, enacted: Vec<H256>, retracted: Vec<H256>, _sealed: Vec<H256>, _proposed: Vec<Bytes>, _duration: u64) {
		if !enacted.is_empty() || !retracted.is_empty() {
			self.contract.lock().update()
		}
	}
}

impl CachedContract {
<<<<<<< HEAD
	pub fn new(client: &Arc<Client>, sync: &Arc<SyncProvider>) -> Self {
		CachedContract {
			client: Arc::downgrade(client),
			sync: Arc::downgrade(sync),
=======
	pub fn new(client: TrustedClient) -> Self {
		CachedContract {
			client: client,
>>>>>>> 81d4187d
			contract_addr: None,
			contract: None,
		}
	}

	pub fn update(&mut self) {
		if let Some(client) = self.client.get() {
			let new_contract_addr = client.registry_address(ACL_CHECKER_CONTRACT_REGISTRY_NAME.to_owned());
			if self.contract_addr.as_ref() != new_contract_addr.as_ref() {
				self.contract = new_contract_addr.map(|contract_addr| {
					trace!(target: "secretstore", "Configuring for ACL checker contract from {}", contract_addr);

					SecretStoreAclStorage::new(contract_addr)
				});

				self.contract_addr = new_contract_addr;
			}
		}
	}

	pub fn check(&mut self, public: &Public, document: &ServerKeyId) -> Result<bool, Error> {
<<<<<<< HEAD
		match (self.client.upgrade(), self.sync.upgrade()) {
			(Some(client), Some(sync)) => {
				// we can not tell if access to document is allowed until fully synchronized
				if sync.status().is_syncing(client.queue_info()) {
					return Err(Error::Internal("Trying to check access by non-synchronized client".to_owned()));
				}

				// call contract to check accesss
				match self.contract.as_ref() {
					Some(contract) => {
						let address = public_to_address(&public);
						let do_call = |a, d| future::done(client.call_contract(BlockId::Latest, a, d));
						contract.check_permissions(do_call, address, document.clone())
							.map_err(|err| Error::Internal(err))
							.wait()
					},
					None => Err(Error::Internal("ACL checker contract is not configured".to_owned())),
				}
			},
			_ => Err(Error::Internal("Calling ACL contract without client".into())),
=======
		if let Some(client) = self.client.get() {
			// call contract to check accesss
			match self.contract.as_ref() {
				Some(contract) => {
					let address = public_to_address(&public);
					let do_call = |a, d| future::done(client.call_contract(BlockId::Latest, a, d));
					contract.check_permissions(do_call, address, document.clone())
						.map_err(|err| Error::Internal(err))
						.wait()
				},
				None => Err(Error::Internal("ACL checker contract is not configured".to_owned())),
			}
		} else {
			Err(Error::Internal("Calling ACL contract without trusted blockchain client".into()))
>>>>>>> 81d4187d
		}
	}
}

impl DummyAclStorage {
	/// Prohibit given requestor access to given documents
	#[cfg(test)]
	pub fn prohibit(&self, public: Public, document: ServerKeyId) {
		self.prohibited.write()
			.entry(public)
			.or_insert_with(Default::default)
			.insert(document);
	}
}

impl AclStorage for DummyAclStorage {
	fn check(&self, public: &Public, document: &ServerKeyId) -> Result<bool, Error> {
		Ok(self.prohibited.read()
			.get(public)
			.map(|docs| !docs.contains(document))
			.unwrap_or(true))
	}
}<|MERGE_RESOLUTION|>--- conflicted
+++ resolved
@@ -19,12 +19,7 @@
 use futures::{future, Future};
 use parking_lot::{Mutex, RwLock};
 use ethkey::public_to_address;
-<<<<<<< HEAD
-use ethcore::client::{Client, BlockChainClient, BlockId, ChainNotify};
-use ethsync::SyncProvider;
-=======
 use ethcore::client::{BlockChainClient, BlockId, ChainNotify};
->>>>>>> 81d4187d
 use native_contracts::SecretStoreAclStorage;
 use bigint::hash::H256;
 use util::Address;
@@ -49,13 +44,7 @@
 /// Cached on-chain ACL storage contract.
 struct CachedContract {
 	/// Blockchain client.
-<<<<<<< HEAD
-	client: Weak<Client>,
-	/// Sync provider.
-	sync: Weak<SyncProvider>,
-=======
 	client: TrustedClient,
->>>>>>> 81d4187d
 	/// Contract address.
 	contract_addr: Option<Address>,
 	/// Contract at given address.
@@ -69,16 +58,10 @@
 }
 
 impl OnChainAclStorage {
-<<<<<<< HEAD
-	pub fn new(client: &Arc<Client>, sync: &Arc<SyncProvider>) -> Arc<Self> {
-		let acl_storage = Arc::new(OnChainAclStorage {
-			contract: Mutex::new(CachedContract::new(client, sync)),
-=======
 	pub fn new(trusted_client: TrustedClient) -> Result<Arc<Self>, Error> {
 		let client = trusted_client.get_untrusted();
 		let acl_storage = Arc::new(OnChainAclStorage {
 			contract: Mutex::new(CachedContract::new(trusted_client)),
->>>>>>> 81d4187d
 		});
 		client
 			.ok_or(Error::Internal("Constructing OnChainAclStorage without active Client".into()))?
@@ -102,16 +85,9 @@
 }
 
 impl CachedContract {
-<<<<<<< HEAD
-	pub fn new(client: &Arc<Client>, sync: &Arc<SyncProvider>) -> Self {
-		CachedContract {
-			client: Arc::downgrade(client),
-			sync: Arc::downgrade(sync),
-=======
 	pub fn new(client: TrustedClient) -> Self {
 		CachedContract {
 			client: client,
->>>>>>> 81d4187d
 			contract_addr: None,
 			contract: None,
 		}
@@ -133,28 +109,6 @@
 	}
 
 	pub fn check(&mut self, public: &Public, document: &ServerKeyId) -> Result<bool, Error> {
-<<<<<<< HEAD
-		match (self.client.upgrade(), self.sync.upgrade()) {
-			(Some(client), Some(sync)) => {
-				// we can not tell if access to document is allowed until fully synchronized
-				if sync.status().is_syncing(client.queue_info()) {
-					return Err(Error::Internal("Trying to check access by non-synchronized client".to_owned()));
-				}
-
-				// call contract to check accesss
-				match self.contract.as_ref() {
-					Some(contract) => {
-						let address = public_to_address(&public);
-						let do_call = |a, d| future::done(client.call_contract(BlockId::Latest, a, d));
-						contract.check_permissions(do_call, address, document.clone())
-							.map_err(|err| Error::Internal(err))
-							.wait()
-					},
-					None => Err(Error::Internal("ACL checker contract is not configured".to_owned())),
-				}
-			},
-			_ => Err(Error::Internal("Calling ACL contract without client".into())),
-=======
 		if let Some(client) = self.client.get() {
 			// call contract to check accesss
 			match self.contract.as_ref() {
@@ -169,7 +123,6 @@
 			}
 		} else {
 			Err(Error::Internal("Calling ACL contract without trusted blockchain client".into()))
->>>>>>> 81d4187d
 		}
 	}
 }
