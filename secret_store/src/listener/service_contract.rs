--- conflicted
+++ resolved
@@ -54,8 +54,8 @@
 	fn read_pending_requests(&self) -> Box<Iterator<Item=(bool, ServiceTask)>>;
 	/// Publish server key.
 	fn publish_server_key(&self, server_key_id: &ServerKeyId, server_key: &Public) -> Result<(), String>;
-	/// Publish document key.
-	fn publish_document_key(&self, server_key_id: &ServerKeyId, document_key: &EncryptedDocumentKey) -> Result<(), String>;
+//	/// Publish document key.
+//	fn publish_document_key(&self, server_key_id: &ServerKeyId, document_key: &EncryptedDocumentKey) -> Result<(), String>;
 }
 
 /// On-chain service contract.
@@ -81,23 +81,9 @@
 }
 
 /// Pending requests iterator.
-<<<<<<< HEAD
 struct PendingRequestsIterator<F: Fn(U256) -> Option<(bool, ServiceTask)>> {
 	/// Pending request read function.
 	read_request: F,
-=======
-struct PendingRequestsIterator {
-	/// Blockchain client.
-	client: Arc<Client>,
-	/// Contract.
-	contract: service::Service,
-	/// Contract address.
-	contract_address: Address,
-	/// This node key pair.
-	self_key_pair: Arc<NodeKeyPair>,
-	/// Block, this iterator is created for.
-	block: H256,
->>>>>>> 006b2f35
 	/// Current request index.
 	index: U256,
 	/// Requests length.
@@ -206,10 +192,10 @@
 		Box::new(request_logs.into_iter()
 			.filter_map(|log| {
 				if log.entry.topics[0] == *SERVER_KEY_REQUESTED_EVENT_NAME_HASH {
-					parse_server_key_generation_request(&*data.contract, log)
-				} else if log.entry.topics[0] == *DOCUMENT_KEY_REQUESTED_EVENT_NAME_HASH {
-					parse_document_key_generation_request(&*data.contract, log)
-				} else {
+					parse_server_key_generation_request(&data.contract, log)
+				}/* else if log.entry.topics[0] == *DOCUMENT_KEY_REQUESTED_EVENT_NAME_HASH {
+					parse_document_key_generation_request(&data.contract, log)
+				}*/ else {
 					Err("unknown type of log entry".into())
 				}
 				.map_err(|error| {
@@ -223,7 +209,7 @@
 
 	fn read_pending_requests(&self) -> Box<Iterator<Item=(bool, ServiceTask)>> {
 return Box::new(::std::iter::empty()); // TODO: remove me
-		let client = match self.client.get() {
+/*		let client = match self.client.get() {
 			Some(client) => client,
 			None => return Box::new(::std::iter::empty()),
 		};
@@ -235,15 +221,9 @@
 			true => Box::new(::std::iter::empty()),
 			false => get_confirmed_block_hash(&*client, REQUEST_CONFIRMATIONS_REQUIRED + 1)
 				.and_then(|b| {
-<<<<<<< HEAD
-					let do_call = |a, d| future::done(client.call_contract(BlockId::Hash(b.clone()), a, d));
-					data.contract.server_key_generation_requests_count(&do_call).wait()
-						.and_then(|s_l| data.contract.document_key_generation_requests_count(&do_call).wait().map(|d_l| (s_l, d_l)))
-=======
 					let contract_address = data.contract_address;
 					let do_call = |data| client.call_contract(BlockId::Hash(b), contract_address, data);
 					data.contract.functions().server_key_generation_requests_count().call(&do_call)
->>>>>>> 006b2f35
 						.map_err(|error| {
 							warn!(target: "secretstore", "{}: call to key_generation_requests_count failed: {}",
 								self.self_key_pair.public(), error);
@@ -252,7 +232,6 @@
 						.map(|(s_l, d_l)| (b, (s_l, d_l)))
 						.ok()
 				})
-<<<<<<< HEAD
 				.map(|(b, (s_l, d_l))| {
 					let c_client = client.clone();
 					let contract = data.contract.clone();
@@ -277,8 +256,7 @@
 					Box::new(server_key_generation_requests.chain(document_key_generation_requests))
 						as Box<Iterator<Item=(bool, ServiceTask)>>
 				})
-=======
-				.map(|(b, l)| Box::new(PendingRequestsIterator {
+				/*.map(|(b, l)| Box::new(PendingRequestsIterator {
 					client: client,
 					contract: service::Service::default(),
 					contract_address: data.contract_address,
@@ -286,10 +264,9 @@
 					block: b,
 					index: 0.into(),
 					length: l,
-				}) as Box<Iterator<Item=(bool, ServiceTask)>>)
->>>>>>> 006b2f35
+				}) as Box<Iterator<Item=(bool, ServiceTask)>>)*/
 				.unwrap_or_else(|| Box::new(::std::iter::empty()))
-		}
+		}*/
 	}
 
 	fn publish_server_key(&self, server_key_id: &ServerKeyId, server_key: &Public) -> Result<(), String> {
@@ -340,10 +317,10 @@
 		Ok(())
 	}
 
-	fn publish_document_key(&self, server_key_id: &ServerKeyId, document_key: &EncryptedDocumentKey) -> Result<(), String> {
+	/*fn publish_document_key(&self, server_key_id: &ServerKeyId, document_key: &EncryptedDocumentKey) -> Result<(), String> {
 		// only publish if contract address is set && client is online
 		let data = self.data.read();
-		if data.contract.address == Default::default() {
+		if data.contract_address == Default::default() {
 			// it is not an error, because key could be generated even without contract
 			return Ok(());
 		}
@@ -356,9 +333,9 @@
 		// only publish key if contract waits for publication
 		// failing is ok here - it could be that enough confirmations have been recevied
 		// or key has been requested using HTTP API
-		let do_call = |a, d| future::done(client.call_contract(BlockId::Latest, a, d));
+		let do_call = |d| client.call_contract(BlockId::Latest, d);
 		let self_address = public_to_address(self.self_key_pair.public());
-		if data.contract.get_document_key_confirmation_status(&do_call, server_key_id.clone(), self_address).wait().unwrap_or(false) {
+		if data.contract.functions().get_server_key_confirmation_status().call(*server_key_id, self_address, &do_call).unwrap_or(false) {
 			return Ok(());
 		}
 
@@ -375,12 +352,12 @@
 
 		// send transaction
 		client.transact_contract(
-			data.contract.address.clone(),
+			data.contract_address.clone(),
 			transaction_data
 		).map_err(|e| format!("{}", e))?;
 
 		Ok(())
-	}
+	}*/
 }
 
 impl<F> Iterator for PendingRequestsIterator<F> where F: Fn(U256) -> Option<(bool, ServiceTask)> {
@@ -394,28 +371,7 @@
 		let index = self.index.clone();
 		self.index = self.index + 1.into();
 
-<<<<<<< HEAD
 		(self.read_request)(index)
-=======
-		let self_address = public_to_address(self.self_key_pair.public());
-		let contract_address = self.contract_address;
-		let do_call = |data| self.client.call_contract(BlockId::Hash(self.block.clone()), contract_address, data);
-		self.contract.functions().get_server_key_id().call(index, &do_call)
-			.and_then(|server_key_id|
-				self.contract.functions().get_server_key_threshold().call(server_key_id, &do_call)
-					.map(|threshold| (server_key_id, threshold)))
-			.and_then(|(server_key_id, threshold)|
-				self.contract.functions().get_server_key_confirmation_status().call(server_key_id, self_address, &do_call)
-					.map(|is_confirmed| (server_key_id, threshold, is_confirmed)))
-			.map(|(server_key_id, threshold, is_confirmed)|
-				Some((is_confirmed, ServiceTask::GenerateServerKey(server_key_id, threshold.into()))))
-			.map_err(|error| {
-				warn!(target: "secretstore", "{}: reading service contract request failed: {}",
-					self.self_key_pair.public(), error);
-				()
-			})
-			.unwrap_or(None)
->>>>>>> 006b2f35
 	}
 }
 
@@ -427,23 +383,17 @@
 }
 
 /// Parse server key generation log entry.
-fn parse_server_key_generation_request(contract: &SecretStoreService, log: LocalizedLogEntry) -> Result<ServiceTask, String> {
-	let event = SecretStoreService::contract(contract)
-		.event("ServerKeyRequested".into())
-		.expect("Contract known ahead of time to have `ServerKeyRequested` event; qed");
-	let log_data = (log.entry.topics.into_iter().map(|t| t.0).collect(), log.entry.data).into();
+fn parse_server_key_generation_request(contract: &service::Service, log: LocalizedLogEntry) -> Result<ServiceTask, String> {
+	let event = contract.events().server_key_requested();
+	let log_data = (log.entry.topics.into_iter().map(|t| t.0.into()).collect(), log.entry.data).into();
 	event.parse_log(log_data)
-		.map(|l| ServiceTask::GenerateServerKey(
-			(*l.params[0].value.clone().to_fixed_bytes().expect("TODO")).into(),
-			l.params[1].value.clone().to_uint().expect("TODO").into())
-		)
+		.map(|l| ServiceTask::GenerateServerKey(l.server_key_id, l.threshold))
 		.map_err(|e| format!("{}", e))
 }
-
+/*
 /// Parse document key generation log entry.
-fn parse_document_key_generation_request(contract: &SecretStoreService, log: LocalizedLogEntry) -> Result<ServiceTask, String> {
-	let event = SecretStoreService::contract(contract)
-		.event("DocumentKeyRequested".into())
+fn parse_document_key_generation_request(contract: &service::Service, log: LocalizedLogEntry) -> Result<ServiceTask, String> {
+	let event = contract.event("DocumentKeyRequested".into())
 		.expect("Contract known ahead of time to have `DocumentKeyRequested` event; qed");
 	let log_data = (log.entry.topics.into_iter().map(|t| t.0).collect(), log.entry.data).into();
 	event.parse_log(log_data)
@@ -458,17 +408,17 @@
 		))
 		.map_err(|e| format!("{}", e))
 }
-
+*/
 /// Read pending server key generation request.
-fn read_pending_server_key_generation_request(client: &Client, contract: &SecretStoreService, block: &BlockId, self_key_pair: &NodeKeyPair, index: U256) -> Option<(bool, ServiceTask)> {
+/*fn read_pending_server_key_generation_request(client: &Client, contract_address: Address, contract: &service::Service, block: &BlockId, self_key_pair: &NodeKeyPair, index: U256) -> Option<(bool, ServiceTask)> {
 	let self_address = public_to_address(self_key_pair.public());
-	let do_call = |a, d| future::done(client.call_contract(block.clone(), a, d));
-	contract.get_server_key_id(&do_call, index).wait()
+	let do_call = |d| client.call_contract(block.clone(), contract_address, d);
+	contract.functions().get_server_key_id().call(index, &do_call).wait()
 		.and_then(|server_key_id|
-			contract.get_server_key_threshold(&do_call, server_key_id.clone()).wait()
+			contract.functions().get_server_key_threshold().call(server_key_id.clone(), &do_call).wait()
 				.map(|threshold| (server_key_id, threshold)))
 		.and_then(|(server_key_id, threshold)|
-			contract.get_server_key_confirmation_status(&do_call, server_key_id.clone(), self_address).wait()
+			contract.functions().get_server_key_confirmation_status().call(server_key_id.clone(), self_address, &do_call).wait()
 				.map(|is_confirmed| (server_key_id, threshold, is_confirmed)))
 		.map(|(server_key_id, threshold, is_confirmed)|
 			Some((is_confirmed, ServiceTask::GenerateServerKey(server_key_id, threshold.into()))))
@@ -478,12 +428,12 @@
 			()
 		})
 		.unwrap_or(None)
-}
-
+}*/
+/*
 /// Read pending document key generation request.
-fn read_pending_document_key_generation_request(client: &Client, contract: &SecretStoreService, block: &BlockId, self_key_pair: &NodeKeyPair, index: U256) -> Option<(bool, ServiceTask)> {
+fn read_pending_document_key_generation_request(client: &Client, contract: &service::Service, block: &BlockId, self_key_pair: &NodeKeyPair, index: U256) -> Option<(bool, ServiceTask)> {
 	let self_address = public_to_address(self_key_pair.public());
-	let do_call = |a, d| future::done(client.call_contract(block.clone(), a, d));
+	let do_call = |a, d| client.call_contract(block.clone(), a, d);
 	contract.get_document_key_id(&do_call, index).wait()
 		.and_then(|server_key_id|
 			contract.get_document_key_threshold(&do_call, server_key_id.clone()).wait()
@@ -503,7 +453,7 @@
 		})
 		.unwrap_or(None)
 }
-
+*/
 #[cfg(test)]
 pub mod tests {
 	use parking_lot::Mutex;
@@ -540,9 +490,9 @@
 			Ok(())
 		}
 
-		fn publish_document_key(&self, server_key_id: &ServerKeyId, document_key: &EncryptedDocumentKey) -> Result<(), String> {
+		/*fn publish_document_key(&self, server_key_id: &ServerKeyId, document_key: &EncryptedDocumentKey) -> Result<(), String> {
 			self.published_document_keys.lock().push((server_key_id.clone(), document_key.clone()));
 			Ok(())
-		}
+		}*/
 	}
 }